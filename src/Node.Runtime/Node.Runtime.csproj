<Project Sdk="Microsoft.NET.Sdk.Worker">

  <PropertyGroup>
    <TargetFramework>net9.0</TargetFramework>
    <Nullable>enable</Nullable>
    <ImplicitUsings>enable</ImplicitUsings>
    <UserSecretsId>dotnet-Node.Runtime-dfc94e09-9539-4356-9251-c97bbf9082cd</UserSecretsId>
  </PropertyGroup>

  <ItemGroup>
    <PackageReference Include="Microsoft.Extensions.Hosting" Version="9.0.9" />
    <PackageReference Include="Grpc.Net.Client" Version="2.70.0" />
    <PackageReference Include="Grpc.Tools" Version="2.70.0">
      <IncludeAssets>runtime; build; native; contentfiles; analyzers; buildtransitive</IncludeAssets>
      <PrivateAssets>all</PrivateAssets>
    </PackageReference>
    <PackageReference Include="Google.Protobuf" Version="3.29.2" />
    <PackageReference Include="Microsoft.Extensions.Http" Version="9.0.9" />
    <PackageReference Include="Microsoft.Agents.AI" Version="1.0.0-preview.251028.1" />
    <PackageReference Include="Microsoft.Agents.AI.AzureAI" Version="1.0.0-preview.251028.1" />
    <PackageReference Include="Microsoft.Agents.AI.OpenAI" Version="1.0.0-preview.251028.1" />
<<<<<<< HEAD
    <PackageReference Include="Azure.AI.Inference" Version="1.0.0-beta.3" />
    <PackageReference Include="Azure.Identity" Version="1.17.0" />
=======
    <PackageReference Include="Azure.AI.Inference" Version="1.0.0-beta.5" />
    <PackageReference Include="Azure.Identity" Version="1.13.1" />
>>>>>>> 40ecb93b
    <PackageReference Include="OpenTelemetry.Exporter.Console" Version="1.10.0" />
    <PackageReference Include="OpenTelemetry.Exporter.OpenTelemetryProtocol" Version="1.10.0" />
    <PackageReference Include="OpenTelemetry.Extensions.Hosting" Version="1.10.0" />
    <PackageReference Include="OpenTelemetry.Instrumentation.Http" Version="1.10.0" />
    <PackageReference Include="OpenTelemetry.Instrumentation.Runtime" Version="1.10.0" />
    <PackageReference Include="OpenTelemetry.Instrumentation.GrpcNetClient" Version="1.10.0-beta.1" />
    <PackageReference Include="Azure.Messaging.ServiceBus" Version="7.18.3" />
    <PackageReference Include="Microsoft.Extensions.Http.Polly" Version="9.0.9" />
  </ItemGroup>

  <ItemGroup>
    <Protobuf Include="../ControlPlane.Api/Protos/lease_service.proto" GrpcServices="Client" Link="Protos/lease_service.proto" />
  </ItemGroup>

  <!-- Add Agent.Host as a project reference for deployment -->
  <ItemGroup>
    <ProjectReference Include="../Agent.Host/Agent.Host.csproj">
      <ReferenceOutputAssembly>false</ReferenceOutputAssembly>
      <OutputItemType>Content</OutputItemType>
      <CopyToOutputDirectory>PreserveNewest</CopyToOutputDirectory>
    </ProjectReference>
  </ItemGroup>

  <!-- Copy Agent.Host executable to output directory after build -->
  <Target Name="CopyAgentHost" AfterTargets="Build">
    <ItemGroup>
      <AgentHostFiles Include="$(MSBuildProjectDirectory)/../Agent.Host/bin/$(Configuration)/$(TargetFramework)/**/*.*" />
    </ItemGroup>
    <Copy SourceFiles="@(AgentHostFiles)" DestinationFolder="$(OutputPath)/%(RecursiveDir)" SkipUnchangedFiles="true" />
  </Target>

</Project>
<|MERGE_RESOLUTION|>--- conflicted
+++ resolved
@@ -1,60 +1,55 @@
-<Project Sdk="Microsoft.NET.Sdk.Worker">
-
-  <PropertyGroup>
-    <TargetFramework>net9.0</TargetFramework>
-    <Nullable>enable</Nullable>
-    <ImplicitUsings>enable</ImplicitUsings>
-    <UserSecretsId>dotnet-Node.Runtime-dfc94e09-9539-4356-9251-c97bbf9082cd</UserSecretsId>
-  </PropertyGroup>
-
-  <ItemGroup>
-    <PackageReference Include="Microsoft.Extensions.Hosting" Version="9.0.9" />
-    <PackageReference Include="Grpc.Net.Client" Version="2.70.0" />
-    <PackageReference Include="Grpc.Tools" Version="2.70.0">
-      <IncludeAssets>runtime; build; native; contentfiles; analyzers; buildtransitive</IncludeAssets>
-      <PrivateAssets>all</PrivateAssets>
-    </PackageReference>
-    <PackageReference Include="Google.Protobuf" Version="3.29.2" />
-    <PackageReference Include="Microsoft.Extensions.Http" Version="9.0.9" />
-    <PackageReference Include="Microsoft.Agents.AI" Version="1.0.0-preview.251028.1" />
-    <PackageReference Include="Microsoft.Agents.AI.AzureAI" Version="1.0.0-preview.251028.1" />
-    <PackageReference Include="Microsoft.Agents.AI.OpenAI" Version="1.0.0-preview.251028.1" />
-<<<<<<< HEAD
-    <PackageReference Include="Azure.AI.Inference" Version="1.0.0-beta.3" />
-    <PackageReference Include="Azure.Identity" Version="1.17.0" />
-=======
-    <PackageReference Include="Azure.AI.Inference" Version="1.0.0-beta.5" />
-    <PackageReference Include="Azure.Identity" Version="1.13.1" />
->>>>>>> 40ecb93b
-    <PackageReference Include="OpenTelemetry.Exporter.Console" Version="1.10.0" />
-    <PackageReference Include="OpenTelemetry.Exporter.OpenTelemetryProtocol" Version="1.10.0" />
-    <PackageReference Include="OpenTelemetry.Extensions.Hosting" Version="1.10.0" />
-    <PackageReference Include="OpenTelemetry.Instrumentation.Http" Version="1.10.0" />
-    <PackageReference Include="OpenTelemetry.Instrumentation.Runtime" Version="1.10.0" />
-    <PackageReference Include="OpenTelemetry.Instrumentation.GrpcNetClient" Version="1.10.0-beta.1" />
-    <PackageReference Include="Azure.Messaging.ServiceBus" Version="7.18.3" />
-    <PackageReference Include="Microsoft.Extensions.Http.Polly" Version="9.0.9" />
-  </ItemGroup>
-
-  <ItemGroup>
-    <Protobuf Include="../ControlPlane.Api/Protos/lease_service.proto" GrpcServices="Client" Link="Protos/lease_service.proto" />
-  </ItemGroup>
-
-  <!-- Add Agent.Host as a project reference for deployment -->
-  <ItemGroup>
-    <ProjectReference Include="../Agent.Host/Agent.Host.csproj">
-      <ReferenceOutputAssembly>false</ReferenceOutputAssembly>
-      <OutputItemType>Content</OutputItemType>
-      <CopyToOutputDirectory>PreserveNewest</CopyToOutputDirectory>
-    </ProjectReference>
-  </ItemGroup>
-
-  <!-- Copy Agent.Host executable to output directory after build -->
-  <Target Name="CopyAgentHost" AfterTargets="Build">
-    <ItemGroup>
-      <AgentHostFiles Include="$(MSBuildProjectDirectory)/../Agent.Host/bin/$(Configuration)/$(TargetFramework)/**/*.*" />
-    </ItemGroup>
-    <Copy SourceFiles="@(AgentHostFiles)" DestinationFolder="$(OutputPath)/%(RecursiveDir)" SkipUnchangedFiles="true" />
-  </Target>
-
-</Project>
+<Project Sdk="Microsoft.NET.Sdk.Worker">
+
+  <PropertyGroup>
+    <TargetFramework>net9.0</TargetFramework>
+    <Nullable>enable</Nullable>
+    <ImplicitUsings>enable</ImplicitUsings>
+    <UserSecretsId>dotnet-Node.Runtime-dfc94e09-9539-4356-9251-c97bbf9082cd</UserSecretsId>
+  </PropertyGroup>
+
+  <ItemGroup>
+    <PackageReference Include="Microsoft.Extensions.Hosting" Version="9.0.9" />
+    <PackageReference Include="Grpc.Net.Client" Version="2.70.0" />
+    <PackageReference Include="Grpc.Tools" Version="2.70.0">
+      <IncludeAssets>runtime; build; native; contentfiles; analyzers; buildtransitive</IncludeAssets>
+      <PrivateAssets>all</PrivateAssets>
+    </PackageReference>
+    <PackageReference Include="Google.Protobuf" Version="3.29.2" />
+    <PackageReference Include="Microsoft.Extensions.Http" Version="9.0.9" />
+    <PackageReference Include="Microsoft.Agents.AI" Version="1.0.0-preview.251028.1" />
+    <PackageReference Include="Microsoft.Agents.AI.AzureAI" Version="1.0.0-preview.251028.1" />
+    <PackageReference Include="Microsoft.Agents.AI.OpenAI" Version="1.0.0-preview.251028.1" />
+    <PackageReference Include="Azure.Identity" Version="1.17.0" />
+    <PackageReference Include="Azure.AI.Inference" Version="1.0.0-beta.5" />
+    <PackageReference Include="OpenTelemetry.Exporter.Console" Version="1.10.0" />
+    <PackageReference Include="OpenTelemetry.Exporter.OpenTelemetryProtocol" Version="1.10.0" />
+    <PackageReference Include="OpenTelemetry.Extensions.Hosting" Version="1.10.0" />
+    <PackageReference Include="OpenTelemetry.Instrumentation.Http" Version="1.10.0" />
+    <PackageReference Include="OpenTelemetry.Instrumentation.Runtime" Version="1.10.0" />
+    <PackageReference Include="OpenTelemetry.Instrumentation.GrpcNetClient" Version="1.10.0-beta.1" />
+    <PackageReference Include="Azure.Messaging.ServiceBus" Version="7.18.3" />
+    <PackageReference Include="Microsoft.Extensions.Http.Polly" Version="9.0.9" />
+  </ItemGroup>
+
+  <ItemGroup>
+    <Protobuf Include="../ControlPlane.Api/Protos/lease_service.proto" GrpcServices="Client" Link="Protos/lease_service.proto" />
+  </ItemGroup>
+
+  <!-- Add Agent.Host as a project reference for deployment -->
+  <ItemGroup>
+    <ProjectReference Include="../Agent.Host/Agent.Host.csproj">
+      <ReferenceOutputAssembly>false</ReferenceOutputAssembly>
+      <OutputItemType>Content</OutputItemType>
+      <CopyToOutputDirectory>PreserveNewest</CopyToOutputDirectory>
+    </ProjectReference>
+  </ItemGroup>
+
+  <!-- Copy Agent.Host executable to output directory after build -->
+  <Target Name="CopyAgentHost" AfterTargets="Build">
+    <ItemGroup>
+      <AgentHostFiles Include="$(MSBuildProjectDirectory)/../Agent.Host/bin/$(Configuration)/$(TargetFramework)/**/*.*" />
+    </ItemGroup>
+    <Copy SourceFiles="@(AgentHostFiles)" DestinationFolder="$(OutputPath)/%(RecursiveDir)" SkipUnchangedFiles="true" />
+  </Target>
+
+</Project>